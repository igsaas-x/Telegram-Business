--- conflicted
+++ resolved
@@ -22,24 +22,15 @@
         self.is_running = False
 
     async def start_scheduler(self):
-        """Start the scheduler to run every 30 minutes"""
+        """Start the scheduler to run every 20 minutes"""
         self.is_running = True
-<<<<<<< HEAD
-        force_log("Message verification scheduler started - will run every 30 minutes")
-=======
         force_log("Message verification scheduler started - will run every 20 minutes")
->>>>>>> 0b9629f1
 
         while self.is_running:
             try:
                 await self.verify_messages()
-<<<<<<< HEAD
-                # Wait 30 minutes (1800 seconds) before next run
-                await asyncio.sleep(1800)
-=======
-                # Wait 10 minutes (600 seconds) before next run
+                # Wait 20 minutes (1200 seconds) before next run
                 await asyncio.sleep(1200)
->>>>>>> 0b9629f1
             except Exception as e:
                 force_log(f"Error in scheduler loop: {e}")
                 # Wait 1 minute before retrying if there's an error
@@ -51,7 +42,7 @@
         force_log("Message verification scheduler stopped")
 
     async def verify_messages(self):
-        """Main verification method that reads messages from last 30 minutes"""
+        """Main verification method that reads messages from last 20 minutes"""
         force_log("Starting message verification job...")
 
         try:
