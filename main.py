--- conflicted
+++ resolved
@@ -16,24 +16,10 @@
 load_environment()
 
 # Configure logging first, before any services are imported
-# Custom handler that ensures logs are written to file immediately
-class ForceFileHandler(logging.FileHandler):
-    def emit(self, record):
-        super().emit(record)
-        self.flush()
-
 logging.basicConfig(
     level=logging.INFO,
-<<<<<<< HEAD
-    format='%(asctime)s - %(name)s - %(levelname)s - %(message)s',
-    handlers=[
-        ForceFileHandler("telegram_bot.log"),
-        logging.StreamHandler()
-    ]
-=======
     format="%(asctime)s - %(name)s - %(levelname)s - %(message)s",
     handlers=[logging.FileHandler("telegram_bot.log"), logging.StreamHandler()],
->>>>>>> 4379bbe8
 )
 
 logger = logging.getLogger(__name__)
