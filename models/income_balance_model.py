--- conflicted
+++ resolved
@@ -45,21 +45,15 @@
     income_date = Column(DateTime, default=lambda: DateUtils.now, nullable=False)
     message_id = Column(BigInteger, nullable=False)
     message = Column(Text, nullable=False)
-<<<<<<< HEAD
     # New shift reference
     shift_id = Column(Integer, ForeignKey('shifts.id'), nullable=True)
     shift = relationship("Shift", back_populates="income_records")
-    
+
     # DEPRECATED: Keep for backward compatibility during migration
     old_shift = Column(Integer, nullable=True, default=1)
     old_shift_closed = Column(Boolean, nullable=True, default=False)
-    
-    trx_id = Column(String(50), nullable=False)
-=======
-    shift = Column(Integer, nullable=True, default=1)
-    shift_closed = Column(Boolean, nullable=True, default=False)
+
     trx_id = Column(String(50), nullable=True)
->>>>>>> c937ea35
 
 
 class IncomeService:
@@ -101,13 +95,8 @@
             original_amount: float,
             message_id: int,
             message: str,
-<<<<<<< HEAD
-            trx_id: str,
+            trx_id: str | None,
             shift_id: int = None,
-=======
-            trx_id: str | None,
-            shift: int,
->>>>>>> c937ea35
     ) -> IncomeBalance:
         from_symbol = CurrencyEnum.from_symbol(currency)
         currency_code = from_symbol if from_symbol else currency
@@ -228,7 +217,7 @@
         start_datetime = datetime.strptime(start_date, "%Y-%m-%d")
         # Add one day to end_date to include the entire end day
         end_datetime = datetime.strptime(end_date, "%Y-%m-%d") + timedelta(days=1)
-        
+
         # Get all income records in the date range
         with self._get_db() as db:
             incomes = (
@@ -240,29 +229,29 @@
                 )
                 .all()
             )
-            
+
         # Prepare the summary structure
         summary = {
             "total_amount": 0.0,
             "count": len(incomes),
             "by_currency": {}
         }
-        
+
         # Calculate totals
         for income in incomes:
             currency = income.currency
             amount = income.amount
-            
+
             # Initialize currency entry if it doesn't exist
             if currency not in summary["by_currency"]:
                 summary["by_currency"][currency] = {
                     "total": 0.0,
                     "count": 0
                 }
-                
+
             # Add to totals
             summary["by_currency"][currency]["total"] += amount
             summary["by_currency"][currency]["count"] += 1
             summary["total_amount"] += amount
-            
+
         return summary