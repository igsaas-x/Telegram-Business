--- conflicted
+++ resolved
@@ -6,32 +6,20 @@
 from telethon import TelegramClient, events
 from telethon.events import NewMessage
 from telethon.errors import PersistentTimestampInvalidError
-<<<<<<< HEAD
-
 # Check if message was sent after chat registration (applies to all messages)
 from helper import DateUtils
-from helper import extract_amount_and_currency, extract_trx_id
+from helper import DateUtils,extract_amount_and_currency, extract_trx_id
 from helper.logger_utils import force_log
-from models import ChatService, IncomeService
-from services.message_verification_scheduler import MessageVerificationScheduler
-=======
-from helper import DateUtils, extract_amount_and_currency, extract_trx_id
 from models import ChatService, IncomeService, MessagesModel
 from helper import CredentialLoader
-
-logger = logging.getLogger(__name__)
->>>>>>> 4379bbe8
+from services.message_verification_scheduler import MessageVerificationScheduler
 
 
 class TelethonClientService:
     def __init__(self):
         self.client: Optional[TelegramClient] = None
         self.service = IncomeService()
-<<<<<<< HEAD
         self.scheduler = None
-
-    async def start(self, username, api_id, api_hash):
-=======
         self.messages_service = MessagesModel()
         self.config = CredentialLoader()
         self.config.load_credentials()
@@ -52,39 +40,26 @@
         )
 
     async def start(self, username: str, api_id: str, api_hash: str):
->>>>>>> 4379bbe8
         session_file = f"{username}.session"
 
         # Handle persistent timestamp errors by removing corrupted session
         try:
             self.client = TelegramClient(username, int(api_id), api_hash)
             await self.client.connect()
-<<<<<<< HEAD
-            await self.client.start(phone=username)  # type: ignore
+            await self.client.start(phone=username)
             force_log(f"Account {username} started...")
         except PersistentTimestampInvalidError:
-            force_log(f"Session corrupted for {username}, removing session file...")
-=======
-            await self.client.start(phone=username)
-            logger.info(f"Account {username} started...")
-        except PersistentTimestampInvalidError:
-            logger.warning(
+            force_log(
                 f"Session corrupted for {username}, removing session file..."
             )
->>>>>>> 4379bbe8
             if os.path.exists(session_file):
                 os.remove(session_file)
 
             # Recreate client with clean session
             self.client = TelegramClient(username, int(api_id), api_hash)
             await self.client.connect()
-<<<<<<< HEAD
-            await self.client.start(phone=username)  # type: ignore
+            await self.client.start(phone=username)
             force_log(f"Account {username} restarted with clean session...")
-=======
-            await self.client.start(phone=username)
-            logger.info(f"Account {username} restarted with clean session...")
->>>>>>> 4379bbe8
         except TimeoutError as e:
             force_log(f"Connection timeout for {username}: {e}")
             force_log("Will retry connection automatically...")
@@ -95,14 +70,13 @@
 
         chat_service = ChatService()
 
-<<<<<<< HEAD
         # Add a startup log to confirm client is ready
         force_log("Telethon client event handlers registered successfully")
-        
+
         # Initialize and start the message verification scheduler
         self.scheduler = MessageVerificationScheduler(self.client)
         force_log("Starting message verification scheduler...")
-        
+
         @self.client.on(events.NewMessage)  # type: ignore
         async def _new_message_listener(event):
             force_log(f"=== NEW MESSAGE EVENT TRIGGERED ===")
@@ -116,100 +90,17 @@
                     force_log(f"Private chat detected, sending auto-response")
                     await event.respond("សូមទាក់ទងទៅអ្នកគ្រប់គ្រង: https://t.me/HK_688")
                     return
-=======
-        # @self.client.on(events.NewMessage(pattern="/verify"))
-        # async def _verify_current_date_report(event):
-        #     chat = event.chat_id
-        #     today = DateUtils.today()
-        #     yesterday = today - timedelta(days=1)
-        #     start_of_yesterday = DateUtils.start_of_day(yesterday)
-
-        #     last_msg = await self.service.get_last_yesterday_message(start_of_yesterday)
-        #     min_id = int(getattr(last_msg, "message_id", 0)) if last_msg else 0
-
-        #     # Get when this client was added to the group
-        #     try:
-        #         me = await self.client.get_me()
-        #         participants = await self.client.get_participants(chat)
-        #         my_participant = next((p for p in participants if p.id == me.id), None)
-
-        #         # If we can't find when we were added, use current time to avoid historical messages
-        #         join_time = getattr(my_participant, 'date', DateUtils.now()) if my_participant else DateUtils.now()
-        #     except Exception:
-        #         # If we can't get join time, use current time as fallback
-        #         join_time = DateUtils.now()
-
-        #     incomes = []
-        #     processed_ids = set()
-
-        #     async for msg in self.client.iter_messages(  # type: ignore
-        #         chat, search="paid by", min_id=min_id
-        #     ):
-        #         # Skip messages sent before we joined the group
-        #         if msg.date < join_time:
-        #             continue
-        #         if not (msg.text and msg.date) or msg.id in processed_ids:
-        #             continue
-
-        #         currency, amount = extract_amount_and_currency(msg.text)
-        #         trx_id = extract_trx_id(msg.text)
-        #         processed_ids.add(msg.id)
-
-        #         if not (currency and amount):
-        #             continue
-
-        #         currency_code = next(
-        #             (c.name for c in CurrencyEnum if c.value == currency), None
-        #         )
-        #         if not currency_code:
-        #             continue
-
-        #         try:
-        #             amount_value = float(str(amount).replace(",", "").replace(" ", ""))
-        #         except Exception:
-        #             continue
-
-        #         incomes.append(
-        #             IncomeBalance(
-        #                 amount=amount_value,
-        #                 chat_id=chat,
-        #                 currency=currency_code,
-        #                 original_amount=amount_value,
-        #                 income_date=msg.date,
-        #                 message_id=msg.id,
-        #                 message=msg.text,
-        #                 trx_id=trx_id,
-        #             )
-        #         )
-
-        #     summary = total_summary_report(incomes, "របាយការណ៍សរុបប្រចាំថ្ងៃនេះ")
-        #     await event.client.send_message(chat, summary)
-
-        @self.client.on(events.NewMessage)  # type: ignore
-        async def _new_message_listener(event):
-            chat_id = int(event.chat_id)
-
-            # Check if this is a private chat (not a group)
-            if event.is_private:
-                await event.respond("សូមទាក់ទងទៅអ្នកគ្រប់គ្រង: https://t.me/HK_688")
-                return
-
-            currency, amount = extract_amount_and_currency(event.message.text or "")
-            message_id: int = event.message.id
-            trx_id: str | None = extract_trx_id(event.message.text or "")
->>>>>>> 4379bbe8
 
                 # Only listen to bot messages, ignore human messages
                 if not is_bot:
                     force_log(f"Message from human user, ignoring")
                     return
-                
+
                 # Ignore specific bot: AutosumBusinessBot
                 if getattr(sender, 'username', '') == 'AutosumBusinessBot':
                     force_log(f"Message from AutosumBusinessBot, ignoring")
                     return
 
-<<<<<<< HEAD
                 # Skip if no message text
                 if not event.message.text:
                     force_log("No message text, skipping")
@@ -219,7 +110,7 @@
                 currency, amount = extract_amount_and_currency(event.message.text)
                 message_id: int = event.message.id
                 trx_id: str | None = extract_trx_id(event.message.text)
-                
+
                 force_log(f"Extracted: currency={currency}, amount={amount}, trx_id={trx_id}")
 
                 # Skip if no valid currency/amount (do this check early)
@@ -237,6 +128,16 @@
 
                 force_log(f"No duplicates found - proceeding with income processing...")
 
+                # Save the message to the database
+            if self._is_notification_bot_message(event) and trx_id:
+                self.messages_service.save(
+                    chat_id=chat_id,
+                    message_id=event.message.id,
+                    original_message=event.message.text or "",
+                )
+
+            # Only require currency and amount, trx_id is optional
+            if currency and amount:
                 # Check if chat exists, auto-register if not
                 # force_log(f"Checking if chat {event.chat_id} exists...")
                 # if not await chat_service.chat_exists(event.chat_id):
@@ -261,63 +162,11 @@
                 # Get chat info to check registration timestamp
                 force_log(f"Getting chat info for chat_id: {event.chat_id}")
                 chat = await chat_service.get_chat_by_chat_id(event.chat_id)
-=======
-            # Check for duplicate based on trx_id only if trx_id exists
-            if trx_id and await self.service.get_income_by_trx_id(trx_id, chat_id):
-                return
-
-                # Save the message to the database
-            if self._is_notification_bot_message(event) and trx_id:
-                self.messages_service.save(
-                    chat_id=chat_id,
-                    message_id=event.message.id,
-                    original_message=event.message.text or "",
-                )
-
-            # Only require currency and amount, trx_id is optional
-            if currency and amount:
-                # Check if chat exists, auto-register if not
-                chat_registered_now = False
-                if not await chat_service.chat_exists(chat_id):
-                    try:
-                        if not self.client:
-                            logger.error("Client not initialized")
-                            return
-
-                        # Get chat title for registration
-                        chat_entity = await self.client.get_entity(chat_id)
-                        chat_title = getattr(chat_entity, "title", f"Chat {chat_id}")
-
-                        # Register the chat without a specific user (user=None)
-                        success, err_message = await chat_service.register_chat_id(
-                            chat_id, chat_title, None
-                        )
-
-                        if not success:
-                            # If registration failed, skip this message
-                            logger.error(
-                                f"Failed to auto-register chat {chat_id}, {err_message}"
-                            )
-                            return
-
-                        logger.info(f"Auto-registered chat: {chat_id} ({chat_title})")
-                    except Exception as e:
-                        logger.error(f"Error during chat auto-registration: {e}")
-                        return
-
-                # Get chat info to check registration timestamp
-                chat = await chat_service.get_chat_by_chat_id(chat_id)
->>>>>>> 4379bbe8
                 if not chat:
                     force_log(f"Chat {event.chat_id} not found in database!")
                     return
 
-<<<<<<< HEAD
                 force_log(f"Checking message timestamp vs chat registration timestamp")
-=======
-                # Check if message was sent after chat registration (applies to all messages)
-
->>>>>>> 4379bbe8
                 # Get message timestamp (Telethon provides it as UTC datetime)
                 message_time = event.message.date
                 if message_time.tzinfo is None:
@@ -329,11 +178,12 @@
                     chat_created = DateUtils.localize_datetime(chat_created)
                 chat_created_utc = chat_created.astimezone(pytz.UTC)
 
-<<<<<<< HEAD
                 force_log(f"Message time: {message_time}, Chat created: {chat_created_utc}")
                 # Ignore messages sent before chat registration
                 if message_time < chat_created_utc:
-                    force_log(f"Ignoring message from {message_time} (before chat registration at {chat_created_utc})")
+                    force_log(
+                        f"Ignoring message from {message_time} (before chat registration at {chat_created_utc})"
+                    )
                     return
 
                 force_log(f"Message timestamp verified, proceeding to save income...")
@@ -342,7 +192,7 @@
                 force_log(f"Attempting to save income: chat_id={event.chat_id}, amount={amount}, currency={currency}")
                 try:
                     result = await self.service.insert_income(
-                        event.chat_id,
+                        chat_id,
                         amount,
                         currency,
                         amount,
@@ -368,26 +218,4 @@
         await asyncio.gather(
             self.client.run_until_disconnected(),  # type: ignore
             self.scheduler.start_scheduler()
-        )
-=======
-                # Ignore messages sent before chat registration
-                if message_time < chat_created_utc:
-                    logger.debug(
-                        f"Ignoring message from {message_time} (before chat registration at {chat_created_utc})"
-                    )
-                    return
-
-                # Let the income service handle shift creation automatically
-                await self.service.insert_income(
-                    chat_id,  # Convert to string
-                    amount,
-                    currency,
-                    amount,
-                    message_id,
-                    event.message.text,
-                    trx_id,
-                    # Don't pass shift_id - let auto-creation handle it
-                )
-
-        await self.client.run_until_disconnected()  # type: ignore
->>>>>>> 4379bbe8
+        )